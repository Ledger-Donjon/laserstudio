--- conflicted
+++ resolved
@@ -25,14 +25,10 @@
     PDMToolbar,
     LaserDriverToolbar,
     CameraNITToolBar,
-<<<<<<< HEAD
     CameraRaptorToolBar,
     PhotoEmissionToolbar,
     LightToolbar,
-=======
-    HayashiLightToolbar,
     FocusToolbar,
->>>>>>> 1d66d9a8
 )
 import yaml
 from .restserver.server import RestProxy

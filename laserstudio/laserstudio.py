#!/usr/bin/python3
from PyQt6.QtCore import Qt, QKeyCombination, QSettings
from PyQt6.QtGui import QColor, QShortcut, QKeySequence
<<<<<<< HEAD
from PyQt6.QtWidgets import QMainWindow, QButtonGroup, QFileDialog
=======
from PyQt6.QtWidgets import (
    QMainWindow,
    QButtonGroup,
)
>>>>>>> 488c041f
from typing import Optional, Any

from .widgets.viewer import Viewer, IdMarker
from .instruments.instruments import (
    Instruments,
    PDMInstrument,
    LaserDriverInstrument,
    CameraNITInstrument,
    HayashiLRInstrument,
)
from .instruments.stage import Vector
from .widgets.toolbars import (
    PictureToolbar,
    ZoomToolbar,
    ScanToolbar,
    StageToolbar,
    CameraToolbar,
    MainToolbar,
    MarkersToolbar,
    PDMToolbar,
    LaserDriverToolbar,
    CameraNITToolBar,
    HayashiLightToolbar,
)
import yaml
from .restserver.server import RestProxy
from PIL import Image, ImageQt


class LaserStudio(QMainWindow):
    def __init__(self, config: Optional[dict]):
        """
        Laser Studio main window.

        :param config: Optional configuration dictionary.
        """
        super().__init__()

        if config is None:
            config = {}

        # Configuration file
        self.config = config

        # User settings
        self.settings = QSettings("ledger", "laserstudio")

        # Instantiate all instruments
        self.instruments = Instruments(config)

        # Creation of Viewer as the central widget
        self.viewer = Viewer()
        self.setCentralWidget(self.viewer)

        # Add StageSight if there is a Stage instrument or a camera
        if self.instruments.stage is not None or self.instruments.camera is not None:
            self.viewer.add_stage_sight(
                self.instruments.stage,
                self.instruments.camera,
                self.instruments.probes + self.instruments.lasers,
            )
            self.viewer.reset_camera()

        # Create group of buttons for Viewer mode selection
        self.viewer_buttons_group = group = QButtonGroup(self)
        group.idClicked.connect(lambda mode: self.viewer.select_mode(mode, True))
        self.viewer.mode_changed.connect(self.update_buttons_mode)

        # Toolbar: Main
        toolbar = MainToolbar(self)
        self.addToolBar(Qt.ToolBarArea.LeftToolBarArea, toolbar)

        # Toolbar: Background picture
        toolbar = PictureToolbar(self)
        self.addToolBar(Qt.ToolBarArea.TopToolBarArea, toolbar)

        # Toolbar: Zoom
        toolbar = ZoomToolbar(self.viewer)
        self.addToolBar(Qt.ToolBarArea.TopToolBarArea, toolbar)

        # Toolbar: Markers
        toolbar = MarkersToolbar(self.viewer)
        self.addToolBar(Qt.ToolBarArea.TopToolBarArea, toolbar)
        self.addToolBar(Qt.ToolBarArea.RightToolBarArea, toolbar.markers_list_toolbar)

        # Toolbar: Stage positioning
        if self.instruments.stage is not None:
            toolbar = StageToolbar(self)
            self.addToolBar(Qt.ToolBarArea.BottomToolBarArea, toolbar)

        # Toolbar: Scanning zone definition and usage
        toolbar = ScanToolbar(self)
        self.addToolBar(Qt.ToolBarArea.TopToolBarArea, toolbar)

        # Toolbar: Camera Image control
        if self.instruments.camera is not None:
            toolbar = CameraToolbar(self)
            self.addToolBar(Qt.ToolBarArea.BottomToolBarArea, toolbar)

        # Toolbar: NIT Camera Image control
        if isinstance(self.instruments.camera, CameraNITInstrument):
            toolbar = CameraNITToolBar(self)
            self.addToolBar(Qt.ToolBarArea.BottomToolBarArea, toolbar)

        # Laser toolbars
        for i, laser in enumerate(self.instruments.lasers):
            if isinstance(laser, PDMInstrument):
                toolbar = PDMToolbar(laser, i)
            elif isinstance(laser, LaserDriverInstrument):
                toolbar = LaserDriverToolbar(laser, i)
            else:
                continue
            self.addToolBar(Qt.ToolBarArea.RightToolBarArea, toolbar)

        # Hayashi Light toolbar
        if isinstance(self.instruments.hayashi_light, HayashiLRInstrument):
            toolbar = HayashiLightToolbar(self.instruments.hayashi_light)
            self.addToolBar(Qt.ToolBarArea.RightToolBarArea, toolbar)

        # Instantiate proxy for REST command reception
        self.rest_proxy = RestProxy(self, config.get("restserver", {}))

        # Create shortcuts
        shortcut = QShortcut(Qt.Key.Key_Escape, self)
        shortcut.activated.connect(lambda: self.viewer.select_mode(Viewer.Mode.NONE))
        shortcut = QShortcut(Qt.Key.Key_R, self)
        shortcut.activated.connect(lambda: self.viewer.select_mode(Viewer.Mode.ZONE))
        # shortcut = QShortcut(Qt.Key_T, self)
        # shortcut.activated.connect(self.zone_rot_mode)
        shortcut = QShortcut(Qt.Key.Key_M, self)
        shortcut.activated.connect(lambda: self.viewer.select_mode(Viewer.Mode.STAGE))
        shortcut = QShortcut(Qt.Key.Key_P, self)
        shortcut.activated.connect(lambda: self.viewer.select_mode(Viewer.Mode.PIN))
        if (stage := self.instruments.stage) is not None:
            shortcut = QShortcut(Qt.Key.Key_PageUp, self)
            shortcut.activated.connect(
                lambda: stage.move_relative(Vector(0, 0, 1), wait=True)
            )
            shortcut = QShortcut(Qt.Key.Key_PageDown, self)
            shortcut.activated.connect(
                lambda: stage.move_relative(Vector(0, 0, -1), wait=True)
            )
            shortcut = QShortcut(
                QKeySequence(
                    QKeyCombination(
                        Qt.KeyboardModifier.ControlModifier, Qt.Key.Key_PageUp
                    )
                ),
                self,
            )
            shortcut.activated.connect(
                lambda: stage.move_relative(Vector(0, 0, 10), wait=True)
            )
            shortcut = QShortcut(
                QKeySequence(
                    QKeyCombination(
                        Qt.KeyboardModifier.ControlModifier, Qt.Key.Key_PageDown
                    )
                ),
                self,
            )
            shortcut.activated.connect(
                lambda: stage.move_relative(Vector(0, 0, -10), wait=True)
            )

        shortcut = QShortcut(
            QKeySequence(
                QKeyCombination(Qt.KeyboardModifier.ControlModifier, Qt.Key.Key_Space)
            ),
            self,
        )
        shortcut.activated.connect(self.handle_go_next)

        # Restore docks are previous session
        geometry = self.settings.value("geometry")
        if geometry is not None:
            self.restoreGeometry(geometry)
        window_state = self.settings.value("window-state")
        if window_state is not None:
            self.restoreState(window_state)

    def closeEvent(self, a0):
        """Saves user settings before closing the application."""
        self.settings.setValue("geometry", self.saveGeometry())
        self.settings.setValue("window-state", self.saveState())
        super().closeEvent(a0)

    def handle_go_next(self) -> dict:
        """Go Next operation.
        Triggers the instruments to perform changes to go to next step of scan.
        Triggers the viewer to perform changes to go to next step of scan.
        """
        v = {}
        v.update(self.instruments.go_next())
        v.update(self.viewer.go_next())
        return v

    def handle_screenshot(self, path: Optional[str] = None) -> Image.Image:
        """
        Handle a Screenshot API to get the image of the viewer as currently displayed in laser studio.
        Either stores it to a given path (and returns a place holder pixel) or returns the image's data.

        :param path: The path where to store the viewer's image. If None, the image data is
        returned.
        :return: The Image if it has not been stored in a file, otherwise a 1x1 placeholder pixel.
        """
        # Takes the Image of the viewer as currently shown.
        pixmap = self.viewer.grab()
        if path is not None:
            pixmap.save(path)
            # Image has been saved at a given path, we return a 1x1 black pixel.
            return Image.new("1", (1, 1))
        return ImageQt.fromqpixmap(pixmap)

    def handle_camera(self, path: Optional[str] = None) -> Optional[Image.Image]:
        """
        Handle a Camera API request to get the image of the camera associated to the main Stage.
        Either stores it to a given path (and returns a place holder pixel) or returns the image's data.

        :param path: The path where to store the camera's image. If None, the image data is
            returned.
        :return: The Image if it has not been stored in a file, otherwise a 1x1 placeholder pixel.
            None if no camera exists
        """
        # Takes the Image of the camera associated to the stage.
        if self.viewer.stage_sight is None or self.viewer.stage_sight.camera is None:
            return None

        im = self.viewer.stage_sight.image.pixmap()
        if path is not None:
            im.save(path)
            # Image has been saved at a given path, we return a 1x1 black pixel.
            return Image.new("1", (1, 1))
        return ImageQt.fromqpixmap(im)

    def handle_position(self, pos: Optional[list[float]]) -> dict:
        if self.instruments.stage is None:
            return {"pos": []}
        if pos is not None:
            self.instruments.stage.move_to(Vector(*pos), wait=True)
        return {"pos": self.instruments.stage.position.data}

    def handle_markers(self) -> list[dict]:
        """Handle a Markers API request to get the list of markers."""

        return [
            {
                "id": marker.id if isinstance(marker, IdMarker) else -1,
                "pos": [marker.pos().x(), marker.pos().y()],
                "color": [
                    marker.qfillcolor.redF(),
                    marker.qfillcolor.greenF(),
                    marker.qfillcolor.blueF(),
                    marker.qfillcolor.alphaF(),
                ],
            }
            for marker in self.viewer.markers
        ]

    def handle_add_markers(
        self, positions: Optional[list[list[float]]], color: Optional[list[float]]
    ) -> dict:
        """Add a marker.

        :param pos: The requested position(s) of the marker(s)
        :param color: The requested color of the marker(s). Defined as a list of 3 floats from 0.0 to 1.0 (RGB)
            or 4 floats from 0.0 to 1.0 (RGBA).
        :return: A dictionary containing the information about the markers' final position(s), and identifier(s)
        """
        if color is None:
            qcolor = Qt.GlobalColor.red
        else:
            if len(color) == 3:
                color.append(1.0)
            if len(color) != 4:
                ValueError(
                    "Color argument is invalid. It should be a list of 3 or 4 floats"
                )
            qcolor = QColor(
                int(color[0] * 255),
                int(color[1] * 255),
                int(color[2] * 255),
                int(color[3] * 255),
            )

        if positions is None:
            markers = [self.viewer.add_marker(None, color=qcolor)]
        else:
            markers = [
                self.viewer.add_marker((pos[0], pos[1]), color=qcolor)
                for pos in positions
            ]

        description = [
            {"id": marker.id, "pos": [marker.pos().x(), marker.pos().y()]}
            for marker in markers
        ]
        if len(description) == 1:
            return description[0]
        return {"markers": description}

    def handle_go_to_memory_point(self, index: int):
        """Perform a move operation on stage to go to a memory point.
            Memory points are defined in the configuration file, on the
            stage -> mem_points.

        :param name: The name of the memory point to go to.
        """
        if self.instruments.stage is None:
            return {"pos": []}

        if index < 0 or index >= len(self.instruments.stage.mem_points):
            return {"pos": []}

        point = self.instruments.stage.mem_points[index]

        self.instruments.stage.move_to(point, wait=True)
        return {"pos": self.instruments.stage.position.data}

    def update_buttons_mode(self, id: int):
        """Updates the button group according to the selected Viewer mode"""
        if id == self.viewer_buttons_group.checkedId():
            return
        for b in self.viewer_buttons_group.buttons():
            if id == self.viewer_buttons_group.id(b):
                b.setChecked(True)

    def save_settings(self):
        """
        Save some settings in the settings.yaml file.
        """
        data: dict[str, Any] = {}

        # Camera settings
        if self.instruments.camera is not None:
            data["camera"] = self.instruments.camera.yaml

        # Scanning geometry
        data["scangeometry"] = self.viewer.scan_geometry.yaml

        # Probes
        data["probes"] = [probe.yaml for probe in self.instruments.probes]

        # Lasers
        data["lasers"] = [laser.yaml for laser in self.instruments.lasers]

        # Viewver
        data["viewer"] = self.viewer.yaml

        yaml.dump(data, open("settings.yaml", "w"))

    def reload_settings(self):
        """
        Restore settings in the settings.yaml file.
        """
        data = yaml.load(open("settings.yaml", "r"), yaml.SafeLoader)
        # Camera settings (maybe missing from settings)
        camera = data.get("camera")
        if (self.instruments.camera is not None) and (camera is not None):
            self.instruments.camera.yaml = camera
            if self.viewer.stage_sight is not None:
                self.viewer.stage_sight.distortion = (
                    self.instruments.camera.correction_matrix
                )

        # Scanning geometry
        geometry = data.get("scangeometry")
        if geometry is not None:
            self.viewer.scan_geometry.yaml = geometry

        # Probes
        probes = data.get("probes", [])
        for pdata, probe in zip(probes, self.instruments.probes):
            probe.yaml = pdata

        # Lasers
        lasers = data.get("lasers", [])
        for pdata, laser in zip(lasers, self.instruments.lasers):
            laser.yaml = pdata

        # Viewver's configuration
        viewer = data.get("viewer")
        if viewer is not None:
            self.viewer.yaml = viewer

    def save_configuration_file(self):
        """
        Save the configuration file.
        """
        # Prompt the user for a file through a dialog window
        file_name, _ = QFileDialog.getSaveFileName(
            None,
            "Save Configuration File",
            "config.yaml",
            "YAML Files (*.yaml);;All Files (*)",
        )
        if file_name:
            with open(file_name, "w") as file:
                yaml.dump(self.config, file)<|MERGE_RESOLUTION|>--- conflicted
+++ resolved
@@ -1,14 +1,7 @@
 #!/usr/bin/python3
 from PyQt6.QtCore import Qt, QKeyCombination, QSettings
 from PyQt6.QtGui import QColor, QShortcut, QKeySequence
-<<<<<<< HEAD
 from PyQt6.QtWidgets import QMainWindow, QButtonGroup, QFileDialog
-=======
-from PyQt6.QtWidgets import (
-    QMainWindow,
-    QButtonGroup,
-)
->>>>>>> 488c041f
 from typing import Optional, Any
 
 from .widgets.viewer import Viewer, IdMarker

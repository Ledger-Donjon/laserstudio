from typing import TYPE_CHECKING
from PyQt6.QtCore import Qt, QSize
from PyQt6.QtGui import QIcon, QFont
from PyQt6.QtWidgets import QToolBar, QPushButton, QLabel
from ...utils.util import colored_image
from ..coloredbutton import ColoredPushButton

if TYPE_CHECKING:
    from ...widgets.viewer import Viewer


class ZoomToolbar(QToolBar):
    def __init__(self, viewer: "Viewer"):
        super().__init__("Zoom control")
        self.setObjectName("toolbar-zoom")  # For settings save and restore
        self.setAllowedAreas(Qt.ToolBarArea.TopToolBarArea)
        self.setFloatable(True)

        # Zoom in (*2).
        w = QPushButton(self)
        w.setToolTip("Zoom in")
        w.setIcon(
            QIcon(
                colored_image(
                    ":/icons/fontawesome-free/magnifying-glass-plus-solid.svg"
                )
            )
        )
        w.setIconSize(QSize(24, 24))
        w.clicked.connect(lambda: viewer.__setattr__("zoom", viewer.zoom * 2.0))
        self.addWidget(w)

        # Zoom out (/2).
        w = QPushButton(self)
        w.setToolTip("Zoom out")
        w.setIcon(
            QIcon(
                colored_image(
                    ":/icons/fontawesome-free/magnifying-glass-minus-solid.svg"
                )
            )
        )
        w.setIconSize(QSize(24, 24))
        w.clicked.connect(lambda: viewer.__setattr__("zoom", viewer.zoom * 0.5))
        self.addWidget(w)

        # Zoom reset (1:1).
        w = QPushButton(self)
        w.setToolTip("Reset zoom")
        w.setIcon(QIcon(colored_image(":/icons/magnifying-glass-one-solid.svg")))
        w.setIconSize(QSize(24, 24))
        w.clicked.connect(lambda: viewer.__delattr__("zoom"))
        self.addWidget(w)

        # Zoom to all.
        w = QPushButton(self)
        w.setToolTip("Reset Viewer to see all elements")
        w.setIcon(QIcon(colored_image(":/icons/magnifying-glass-all-solid.svg")))
        w.setIconSize(QSize(24, 24))
        w.clicked.connect(viewer.reset_camera)
        self.addWidget(w)

        # Button to enable/disable StageSight position tracking.
        w = ColoredPushButton(
            icon_path=":/icons/fontawesome-free/arrows-to-dot-solid.svg", parent=self
        )
        w.setToolTip("Center on focused item")
        w.setCheckable(True)
        w.setIconSize(QSize(24, 24))
        w.toggled.connect(lambda x: viewer.__setattr__("follow_stage_sight", x))
        viewer.follow_stage_sight_changed.connect(w.setChecked)
        w.setChecked(True)
        self.addWidget(w)

        # Position tracking label
        self.position = QLabel("")
        self.position.setAlignment(Qt.AlignmentFlag.AlignCenter)
        self.position.setStyleSheet("padding-left: 10px;padding-right: 10px")
        viewer.mouse_moved.connect(self.update_position)
        self.position.setToolTip("The cursor's position in the viewer")
        self.addWidget(self.position)

    def update_position(self, x: float, y: float):
<<<<<<< HEAD
        self.position.setText(f"{x:.02f}\xa0µm, {y:.02f}\xa0µm")
=======
        self.position.setText(f"{x:+.02f}\xa0µm, {y:+.02f}\xa0µm")
        f = QFont("monospace")
        f.setStyleHint(QFont.StyleHint.Monospace)
        self.position.setFont(f)
        self.position.setMinimumWidth(self.position.sizeHint().width())
>>>>>>> 976d7552
<|MERGE_RESOLUTION|>--- conflicted
+++ resolved
@@ -81,12 +81,8 @@
         self.addWidget(self.position)
 
     def update_position(self, x: float, y: float):
-<<<<<<< HEAD
-        self.position.setText(f"{x:.02f}\xa0µm, {y:.02f}\xa0µm")
-=======
         self.position.setText(f"{x:+.02f}\xa0µm, {y:+.02f}\xa0µm")
         f = QFont("monospace")
         f.setStyleHint(QFont.StyleHint.Monospace)
         self.position.setFont(f)
-        self.position.setMinimumWidth(self.position.sizeHint().width())
->>>>>>> 976d7552
+        self.position.setMinimumWidth(self.position.sizeHint().width())
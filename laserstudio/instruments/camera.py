--- conflicted
+++ resolved
@@ -35,12 +35,7 @@
         )
 
         # Objective
-<<<<<<< HEAD
-        objective = config.get("objective", 1.0)
-=======
         objective = cast(float, config.get("objective", 1.0))
-
->>>>>>> c87fab8d
         self.select_objective(objective)
 
         # Correction matrix

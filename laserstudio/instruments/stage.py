--- conflicted
+++ resolved
@@ -138,21 +138,16 @@
         """Get the position of the stage instrument
 
         :return: Get the position of the stage
-        """
-<<<<<<< HEAD
+        """        
+        self.mutex.lock()
         position = self.stage.position
+        self.mutex.unlock()
         factors = self.unit_factors
         assert type(factors) is list and len(factors) == len(position)
         for i in range(len(position)):
             position[i] = position[i] * factors[i]
         self.position_changed.emit(position)
         return position
-=======
-        self.mutex.lock()
-        result = self.stage.position * self.unit_factor
-        self.mutex.unlock()
-        return result
->>>>>>> 1d66d9a8
 
     @position.setter
     def position(self, value: Vector):
@@ -217,12 +212,13 @@
                     )
                     return
         # Move to actual destination
-<<<<<<< HEAD
         factors = self.unit_factors
         assert type(factors) is list and len(factors) == len(position)
         for i in range(len(position)):
             position[i] = position[i] / factors[i]
+        self.mutex.lock()
         self.stage.move_to(position, wait=wait)
+        self.mutex.unlock()
         _ = self.position
 
     @property
@@ -231,9 +227,4 @@
 
         :return: Get the number of axis of the stage
         """
-        return self.stage.num_axis
-=======
-        self.mutex.lock()
-        self.stage.move_to(position / self.unit_factor, wait=wait)
-        self.mutex.unlock()
->>>>>>> 1d66d9a8
+        return self.stage.num_axis
--- conflicted
+++ resolved
@@ -47,29 +47,6 @@
 laserstudio_generate_config_cli = 'laserstudio.config_generator:main_cli'
 laserstudio_generate_config = 'laserstudio.config_generator:main_gui'
 
-<<<<<<< HEAD
-[tool.poetry.dependencies]
-python = ">=3.9 <3.13"
-pyqt6 = ">=6.0"
-pystages = "1.2"
-pillow = "10.4.0"
-opencv-python = "4.9.0.80"
-pyusb = "1.2.1"
-pyyaml = "6.0.1"
-shapely = "^2.0.5"
-triangle = "20250106"
-requests = ">=2.32.3,<3.0.0"
-numpy = "<2.0"
-pypdm = "1.1"
-flask = "3.0.3"
-flask-restx = "1.3.0"
-hidapi = "^0.14.0"
-colorama = "^0.4.6"
-=======
-[project.optional-dependencies]
-nit = ["pynit; os_name == 'linux'"]
->>>>>>> 725b3650
-
 [tool.poetry.group.dev.dependencies]
 pytest = "^7.0.0"
 
